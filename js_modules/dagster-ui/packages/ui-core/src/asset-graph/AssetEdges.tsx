--- conflicted
+++ resolved
@@ -15,9 +15,6 @@
   viewportRect: {top: number; left: number; right: number; bottom: number};
 }
 
-<<<<<<< HEAD
-const MAX_EDGES = 20;
-=======
 function getEdgesToShow({
   viewportRect,
   highlighted,
@@ -137,7 +134,6 @@
     return {edgesToShow: [], selectedOrHighlightedEdges: []};
   }
 }
->>>>>>> bc28885d
 
 type EdgeState = {edgesToShow: AssetLayoutEdge[]; selectedOrHighlightedEdges: AssetLayoutEdge[]};
 export const AssetEdges = ({
